--- conflicted
+++ resolved
@@ -547,11 +547,7 @@
                 os.remove(shortcut_file)
 
     @pytest.mark.skipif(not on_win, reason="shortcuts only relevant on Windows")
-<<<<<<< HEAD
     @pytest.mark.xfail(datetime.now() < datetime(2016, 7, 22), reason="deal with this later")
-=======
-    @pytest.mark.xfail(reason="configs got borked here somehow")
->>>>>>> 13302ffd
     def test_shortcut_absent_when_condarc_set(self):
         from menuinst.win32 import dirs as win_locations
         user_mode = 'user' if exists(join(sys.prefix, u'.nonadmin')) else 'system'
@@ -584,8 +580,4 @@
         finally:
             rmtree(prefix, ignore_errors=True)
             if isfile(shortcut_file):
-<<<<<<< HEAD
-                os.remove(shortcut_file)
-=======
-                os.remove(shortcut_file)
->>>>>>> 13302ffd
+                os.remove(shortcut_file)