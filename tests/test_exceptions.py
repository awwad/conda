--- conflicted
+++ resolved
@@ -6,20 +6,12 @@
 from conda._vendor.auxlib.ish import dals
 from conda.base.context import context, reset_context
 from conda.common.compat import on_win
-<<<<<<< HEAD
 from conda.common.io import captured, env_var
-=======
-from conda.common.io import captured, env_var, replace_log_streams
->>>>>>> 52206960
 from conda.exceptions import BasicClobberError, BinaryPrefixReplacementError, CommandNotFoundError, \
     CondaHTTPError, CondaKeyError, CondaRevisionError, DirectoryNotFoundError, \
     KnownPackageClobberError, MD5MismatchError, PackageNotFoundError, PathNotFoundError, \
     SharedLinkPathClobberError, TooFewArgumentsError, TooManyArgumentsError, \
-<<<<<<< HEAD
-    UnknownPackageClobberError, conda_exception_handler
-=======
     UnknownPackageClobberError, conda_exception_handler, print_unexpected_error_message
->>>>>>> 52206960
 
 try:
     from unittest.mock import Mock, patch
