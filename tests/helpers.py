"""
Helpers for the tests
"""
import subprocess
import sys
import os
import json

try:
    from unittest import mock
except ImportError:
    try:
        import mock
    except ImportError:
        mock = None

from contextlib import contextmanager

import conda.cli as cli
from conda.compat import StringIO

def raises(exception, func, string=None):
    try:
        a = func()
    except exception as e:
        if string:
            assert string in e.args[0]
        print(e)
        return True
    raise Exception("did not raise, gave %s" % a)

<<<<<<< HEAD
python = sys.executable
conda = os.path.join(os.path.dirname(os.path.dirname(__file__)), 'bin', 'conda')

def run_conda_command(*args):
    env = os.environ.copy()
    # Make sure bin/conda imports *this* conda.
    env['PYTHONPATH'] = os.path.dirname(os.path.dirname(__file__))
    env['CONDARC'] = ' '
    p = subprocess.Popen((python, conda,) + args, stdout=subprocess.PIPE,
        stderr=subprocess.PIPE, env=env)
    stdout, stderr = [stream.strip().decode('utf-8').replace('\r\n', '\n').replace('\\\\', '\\')
                      for stream in p.communicate()]
    return stdout, stderr
=======
def run_in(command, shell='bash'):
    p = subprocess.Popen([shell, '-c', command], stdout=subprocess.PIPE,
        stderr=subprocess.PIPE)
    stdout, stderr = p.communicate()
    return (stdout.decode('utf-8').replace('\r\n', '\n'),
        stderr.decode('utf-8').replace('\r\n', '\n'))

def run_conda_command(*args):
    env = os.environ.copy()
    p = subprocess.Popen((sys.executable, "-m", "conda") + args, stdout=subprocess.PIPE,
                         stderr=subprocess.PIPE, env=env)
    stdout, stderr = p.communicate()
    return (stdout.decode('utf-8').replace('\r\n', '\n'),
        stderr.decode('utf-8').replace('\r\n', '\n'))
>>>>>>> 2d6a70d9

class CapturedText(object):
    pass

@contextmanager
def captured(disallow_stderr=True):
    """
    Context manager to capture the printed output of the code in the with block

    Bind the context manager to a variable using `as` and the result will be
    in the stdout property.

    >>> from tests.helpers import capture
    >>> with captured() as c:
    ...     print('hello world!')
    ...
    >>> c.stdout
    'hello world!\n'
    """
    import sys

    stdout = sys.stdout
    stderr = sys.stderr
    sys.stdout = outfile = StringIO()
    sys.stderr = errfile = StringIO()
    c = CapturedText()
    yield c
    c.stdout = outfile.getvalue()
    c.stderr = errfile.getvalue()
    sys.stdout = stdout
    sys.stderr = stderr
    if disallow_stderr and c.stderr:
        raise Exception("Got stderr output: %s" % c.stderr)


def capture_with_argv(*argv):
    sys.argv = argv
    stdout, stderr = StringIO(), StringIO()
    oldstdout, oldstderr = sys.stdout, sys.stderr
    sys.stdout = stdout
    sys.stderr = stderr
    try:
        cli.main()
    except SystemExit:
        pass
    sys.stdout = oldstdout
    sys.stderr = oldstderr

    stdout.seek(0)
    stderr.seek(0)
    return stdout.read(), stderr.read()


def capture_json_with_argv(*argv):
    stdout, stderr = capture_with_argv(*argv)
    if stderr:
        # TODO should be exception
        return stderr

    try:
        return json.loads(stdout)
    except ValueError:
        print(str(stdout), str(stderr))
        raise<|MERGE_RESOLUTION|>--- conflicted
+++ resolved
@@ -19,6 +19,7 @@
 import conda.cli as cli
 from conda.compat import StringIO
 
+
 def raises(exception, func, string=None):
     try:
         a = func()
@@ -29,21 +30,7 @@
         return True
     raise Exception("did not raise, gave %s" % a)
 
-<<<<<<< HEAD
-python = sys.executable
-conda = os.path.join(os.path.dirname(os.path.dirname(__file__)), 'bin', 'conda')
 
-def run_conda_command(*args):
-    env = os.environ.copy()
-    # Make sure bin/conda imports *this* conda.
-    env['PYTHONPATH'] = os.path.dirname(os.path.dirname(__file__))
-    env['CONDARC'] = ' '
-    p = subprocess.Popen((python, conda,) + args, stdout=subprocess.PIPE,
-        stderr=subprocess.PIPE, env=env)
-    stdout, stderr = [stream.strip().decode('utf-8').replace('\r\n', '\n').replace('\\\\', '\\')
-                      for stream in p.communicate()]
-    return stdout, stderr
-=======
 def run_in(command, shell='bash'):
     p = subprocess.Popen([shell, '-c', command], stdout=subprocess.PIPE,
         stderr=subprocess.PIPE)
@@ -51,17 +38,20 @@
     return (stdout.decode('utf-8').replace('\r\n', '\n'),
         stderr.decode('utf-8').replace('\r\n', '\n'))
 
+
 def run_conda_command(*args):
     env = os.environ.copy()
     p = subprocess.Popen((sys.executable, "-m", "conda") + args, stdout=subprocess.PIPE,
                          stderr=subprocess.PIPE, env=env)
-    stdout, stderr = p.communicate()
-    return (stdout.decode('utf-8').replace('\r\n', '\n'),
-        stderr.decode('utf-8').replace('\r\n', '\n'))
->>>>>>> 2d6a70d9
+
+    stdout, stderr = [stream.strip().decode('utf-8').replace('\r\n', '\n').replace('\\\\', '\\')
+                      for stream in p.communicate()]
+    return stdout, stderr
+
 
 class CapturedText(object):
     pass
+
 
 @contextmanager
 def captured(disallow_stderr=True):
