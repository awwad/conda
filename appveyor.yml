environment:
  global:
    # SDK v7.0 MSVC Express 2008's SetEnv.cmd script will fail if the
    # /E:ON and /V:ON options are not enabled in the batch script intepreter
    # See: http://stackoverflow.com/a/13751649/163740
    CMD_IN_ENV: "cmd /E:ON /V:ON /C .\\tools\\appveyor\\run_with_env.cmd"

  matrix:
    - PYTHON: "C:\\Python27_32"
      PYTHON_VERSION: "2.7"
      PYTHON_ARCH: "32"

    - PYTHON: "C:\\Python27_64"
      PYTHON_VERSION: "2.7"
      PYTHON_ARCH: "64"

    - PYTHON: "C:\\Python34_32"
      PYTHON_VERSION: "3.4"
      PYTHON_ARCH: "32"

    - PYTHON: "C:\\Python34_64"
      PYTHON_VERSION: "3.4"
      PYTHON_ARCH: "64"

#    - PYTHON: "C:\\Python35_32"
#      PYTHON_VERSION: "3.5"
#      PYTHON_ARCH: "32"
#
#    - PYTHON: "C:\\Python35_64"
#      PYTHON_VERSION: "3.5"
#      PYTHON_ARCH: "64"

init:
  - ECHO %PYTHON% %PYTHON_VERSION% %PYTHON_ARCH% %HOME%

install:
  # - utils/win_build_env.cmd
  - powershell ./utils/install.ps1
  - set PATH=%HOME%/miniconda;%HOME%/miniconda/Scripts;%$HOME%/miniconda/Library/bin;%PATH%
  - conda info
  - conda config --set always_yes yes
  - conda install --force --no-deps conda requests
  # - conda info python
  - python -c "import sys; print(sys.version)"
  - python -c "import sys; print(sys.executable)"
  - python -c "import sys; print(sys.prefix)"
<<<<<<< HEAD
  - conda install -q --yes python=%PYTHON_VERSION%
  - conda install -q --yes -c conda pytest requests mock pycrypto pyflakes pycosat
  - conda install -q --yes pip
  # for msys installation
  - conda install -q --yes git psutil
  - pip install flake8 pytest-cov
=======
  - conda install python=%PYTHON_VERSION%
  - conda install -c conda pytest requests mock pycrypto pyflakes pycosat
  - conda install pip
  - pip install auxlib flake8 pytest-cov
>>>>>>> 8817ff77
  - python --version
  - python -c "import struct; print(struct.calcsize('P') * 8)"
  - python setup.py install --old-and-unmanageable


# Not a .NET project, we build scikit-image in the install step instead
build: false

test_script:
  - py.test --cov conda --cov-report xml tests --shell=cmd.exe --shell=bash

on_success:
  - pip install codecov
  - codecov --env PYTHON_VERSION<|MERGE_RESOLUTION|>--- conflicted
+++ resolved
@@ -44,19 +44,11 @@
   - python -c "import sys; print(sys.version)"
   - python -c "import sys; print(sys.executable)"
   - python -c "import sys; print(sys.prefix)"
-<<<<<<< HEAD
-  - conda install -q --yes python=%PYTHON_VERSION%
-  - conda install -q --yes -c conda pytest requests mock pycrypto pyflakes pycosat
-  - conda install -q --yes pip
-  # for msys installation
-  - conda install -q --yes git psutil
-  - pip install flake8 pytest-cov
-=======
-  - conda install python=%PYTHON_VERSION%
-  - conda install -c conda pytest requests mock pycrypto pyflakes pycosat
-  - conda install pip
+  - conda install -q python=%PYTHON_VERSION%
+  - conda install -q -c conda pytest requests mock pycrypto pyflakes pycosat
+  - conda install -q pip
+  - conda install -q git psutil
   - pip install auxlib flake8 pytest-cov
->>>>>>> 8817ff77
   - python --version
   - python -c "import struct; print(struct.calcsize('P') * 8)"
   - python setup.py install --old-and-unmanageable
