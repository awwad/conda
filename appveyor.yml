--- conflicted
+++ resolved
@@ -12,27 +12,10 @@
        PYTHON_VERSION: "3.6"
        PYTHON_ARCH: "64"
 
-<<<<<<< HEAD
-     - PYTHON: "C:\\Python27_32"
-       PYTHON_VERSION: "2.7"
-       PYTHON_ARCH: "32"
-=======
-    # - PYTHON: "C:\\Python27_64"
-    #   PYTHON_VERSION: "2.7"
-    #   PYTHON_ARCH: "64"
->>>>>>> 340600b2
-
      - PYTHON: "C:\\Python36_64"
        PYTHON_VERSION: "3.6"
        PYTHON_ARCH: "64"
        SHELL_INTEGRATION: true
-
-<<<<<<< HEAD
-=======
-    # - PYTHON: "C:\\Python35_32"
-    #   PYTHON_VERSION: "3.5"
-    #   PYTHON_ARCH: "32"
->>>>>>> 340600b2
 
      - PYTHON: "C:\\Python27_32"
        PYTHON_VERSION: "2.7"
