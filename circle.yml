# The Docker images used here are
#  - condatest/linux-64-python-3.6  [https://github.com/conda/conda-docker/blob/master/condatest/linux-64-python3.6/Dockerfile]
#  - condatest/linux-64-python-2.7  [https://github.com/conda/conda-docker/blob/master/condatest/linux-64-python2.7/Dockerfile]

defaults: &defaults
  working_directory: ~/conda
  docker:
    - image: condatest/linux-64-python-3.6
      # Dockerfile at https://github.com/conda/conda-docker/blob/master/condatest/linux-64-python3.6/Dockerfile


main_test: &main_test
  <<: *defaults
  steps:
    - checkout
    - run:
        name: unit tests
        command: |
          echo "local_repodata_ttl: 1800" >> ~/.condarc
          eval "$(sudo /opt/conda/bin/python -m conda init --dev bash)"
          conda info
          py.test $ADD_COV -m "not integration and not installed"
    - run:
        name: integration tests
        command: |
          eval "$(sudo /opt/conda/bin/python -m conda init --dev bash)"
          py.test $ADD_COV --cov-append -m "integration and not installed" -v
          python -m conda.common.io
    - run:
        name: upload codecov
        command: /opt/conda/bin/codecov --env PYTHON_VERSION --flags integration --required


conda_build_test: &conda_build_test
  <<: *defaults
  environment:
    CONDA_BUILD: master
  steps:
    - checkout
    - run:
        name: checkout conda-build
        # TODO: transfer conda-verify install to Dockerfile
        command: |
          sudo su root -c "/opt/conda/bin/conda install -yq conda-verify"
          cb_branch="${CONDA_BUILD:-master}"
          git clone -b $cb_branch --depth 750 https://github.com/conda/conda-build.git ~/conda-build
          cd ~/conda-build
          sudo /opt/conda/bin/pip install --no-deps -U .
          git clone https://github.com/conda/conda_build_test_recipe.git ~/conda_build_test_recipe
          /opt/conda/bin/conda info
          sudo chown -R $(id -nu):$(id -ng) /opt/conda  # conda-build tests assume writable base prefix
          rm ~/.gitconfig
        # circleci image by default has
        # $ cat ~/.gitconfig
        # [url "ssh://git@github.com"]
        #     insteadOf = https://github.com
        # This messes up conda-build tests
    - run:
        name: configure and pre-populate cache
        # pre-populating the package cache helps avoid race conditions for testing in parallel
        command: |
          eval "$(sudo /opt/conda/bin/python -m conda init --dev bash)"
          echo "safety_checks: disabled" >> ~/.condarc
          echo "local_repodata_ttl: 1800" >> ~/.condarc
          conda create -n blarg -yq --download-only python=2.7
          conda create -n blarg -yq --download-only python=3.4
          conda create -n blarg -yq --download-only python=3.5
          conda create -n blarg -yq --download-only python=3.6
          conda create -n blarg -yq --download-only python setuptools cython certifi
          conda create -n blarg -yq --download-only libpng=1.6.17

    - run:
        name: conda-build tests [parallel]
        environment:
          CONDABUILD_SKIP: >
            not xattr
            and not skeleton_pypi
            and not test_expand_globs
            and not test_build_expands_wildcards
            and not numpy
            and not test_intradependencies
            and not perl-cpan-Moo
            and not cran-nmf
            and not test_preferred_env
            and not test_name_with_version_specified
            and not test_pypi_with_setup_options
            and not test_pypi_with_extra_specs
<<<<<<< HEAD
            and not test_ensure_valid_spec_on_run_and_test
            and not test_get_installed_version
            and not test_indirect_numpy_dependency
            and not test_only_lua_env
=======
            and not test_setuptools_test_requirements
            and not alternate_type_wheel
>>>>>>> 594ac62a
          # skeleton_pypi skipped because of changes to PyPI API
          # expand_globs and build_expands_wildcards fail on circleci because of list ordering discrepancies
          # skipping numpy tests so circleci images don't need numpy (and mkl) installed
          # test_intradependencies started failing after pkgs/main release it seems
          # skipping perl-cpan-Moo because of changes in cpan API
          # skipping cran-nmf because nmf was removed/archived in cran
          # for test_preferred_env see https://github.com/conda/conda/issues/3912#issuecomment-374820599
          # test_name_with_version_specified because of the new PyPI
          # test_pypi_with_setup_options because of the new PyPI
          # test_pypi_with_extra_specs because of the new PyPI
<<<<<<< HEAD
          # test_get_installed_version invalid test when using 'conda init --dev'
          # test_indirect_numpy_dependency contains conda-forge
          # test_only_lua_env contains conda-forge
=======
          # test_setuptools_test_requirements upstream changes that affect 'conda skeleton'
          # alternate_type_wheel broken with pip 10
>>>>>>> 594ac62a
        command: |
          eval "$(sudo /opt/conda/bin/python -m conda init --dev bash)"
          conda info
          cd ~/conda-build
          py.test --basetemp /tmp/cb -v --durations=20 -n 2 -m "not serial" tests -k "$CONDABUILD_SKIP"

    - run:
        name: conda-build tests [serial]
        environment:
          CONDABUILD_SKIP: >
            not perl-cpan-Moo
            and not cran-nmf
            and not skeleton_pypi
            and not env_creation_with_short_prefix_does_not_deadlock
            and not test_preferred_env
            and not test_setuptools_test_requirements
          # skipping perl-cpan-Moo because of changes in cpan API
          # skipping cran-nmf because nmf was removed/archived in cran
          # skeleton_pypi skipped because of changes to PyPI API
          # env_creation_with_short_prefix_does_not_deadlock: error is prefix is too long
          # for test_preferred_env see https://github.com/conda/conda/issues/3912#issuecomment-374820599
          # test_setuptools_test_requirements upstream changes that affect 'conda skeleton'
        command: |
          eval "$(sudo /opt/conda/bin/python -m conda init --dev bash)"
          cd ~/conda-build
          py.test --basetemp /tmp/cb -v --durations=20 -n 0 -m "serial" tests -k "$CONDABUILD_SKIP"
          /opt/conda/bin/python -m conda.common.io


flake8: &flake8
  <<: *defaults
  steps:
    - checkout
    - run: /opt/conda/bin/flake8 --statistics


jobs:
  # py37 main tests:
  #   <<: *main_test
  #   docker:
  #     - image: condatest/linux-64-python-3.7
  #   environment:
  #     - CONDA_INSTRUMENTATION_ENABLED: true
  py36 main tests:
    <<: *main_test
    docker:
      - image: condatest/linux-64-python-3.6
    environment:
      - CONDA_INSTRUMENTATION_ENABLED: true
  py27 main tests:
    <<: *main_test
    docker:
      - image: condatest/linux-64-python-2.7
    environment:
      - CONDA_INSTRUMENTATION_ENABLED: true
#  3.0 conda-build:
#    <<: *conda_build_test
#    environment:
#      - CONDA_BUILD: 3.0.21
#      - CONDA_INSTRUMENTATION_ENABLED: true
  3.10 conda-build:
    <<: *conda_build_test
    environment:
      - CONDA_BUILD: 3.10.1
      - CONDA_INSTRUMENTATION_ENABLED: true
  flake8: *flake8


version: 2
workflows:
  version: 2
  conda tests:
    jobs:
      # - py37 main tests
      - py36 main tests
      - py27 main tests
#      - 3.0 conda-build
      - 3.10 conda-build
      - flake8<|MERGE_RESOLUTION|>--- conflicted
+++ resolved
@@ -85,15 +85,12 @@
             and not test_name_with_version_specified
             and not test_pypi_with_setup_options
             and not test_pypi_with_extra_specs
-<<<<<<< HEAD
             and not test_ensure_valid_spec_on_run_and_test
             and not test_get_installed_version
             and not test_indirect_numpy_dependency
             and not test_only_lua_env
-=======
             and not test_setuptools_test_requirements
             and not alternate_type_wheel
->>>>>>> 594ac62a
           # skeleton_pypi skipped because of changes to PyPI API
           # expand_globs and build_expands_wildcards fail on circleci because of list ordering discrepancies
           # skipping numpy tests so circleci images don't need numpy (and mkl) installed
@@ -104,14 +101,11 @@
           # test_name_with_version_specified because of the new PyPI
           # test_pypi_with_setup_options because of the new PyPI
           # test_pypi_with_extra_specs because of the new PyPI
-<<<<<<< HEAD
           # test_get_installed_version invalid test when using 'conda init --dev'
           # test_indirect_numpy_dependency contains conda-forge
           # test_only_lua_env contains conda-forge
-=======
           # test_setuptools_test_requirements upstream changes that affect 'conda skeleton'
           # alternate_type_wheel broken with pip 10
->>>>>>> 594ac62a
         command: |
           eval "$(sudo /opt/conda/bin/python -m conda init --dev bash)"
           conda info
