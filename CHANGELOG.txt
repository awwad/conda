--- conflicted
+++ resolved
@@ -1,5 +1,4 @@
-<<<<<<< HEAD
-??? 3.0.3
+2014-02-06   3.0.3:
 -------------------
 
   * Improve the spead of clean --lock
@@ -7,12 +6,6 @@
   * More tests added
   * Choose the first solution rather than the last when there are more than
     one, since this is more likely to be the one you want.
-=======
-2014-02-06   3.0.3:
--------------------
-  *
-
->>>>>>> 70381b6f
 
 2014-02-03   3.0.2:
 -------------------
