"""
Handle the planning of installs and their execution.

NOTE:
    conda.install uses canonical package names in its interface functions,
    whereas conda.resolve uses package filenames, as those are used as index
    keys.  We try to keep fixes to this "impedance mismatch" local to this
    module.
"""

from __future__ import print_function, division, absolute_import

import re
import sys
from logging import getLogger
from collections import defaultdict
from os.path import abspath, isfile, join, exists

from conda import config
from conda import install
from conda.fetch import fetch_pkg
from conda.history import History
from conda.resolve import MatchSpec, Resolve
from conda.utils import md5_file, human_bytes

log = getLogger(__name__)

# op codes
FETCH = 'FETCH'
EXTRACT = 'EXTRACT'
UNLINK = 'UNLINK'
LINK = 'LINK'
RM_EXTRACTED = 'RM_EXTRACTED'
RM_FETCHED = 'RM_FETCHED'
PREFIX = 'PREFIX'
PRINT = 'PRINT'
PROGRESS = 'PROGRESS'
SYMLINK_CONDA = 'SYMLINK_CONDA'

progress_cmds = set([EXTRACT, RM_EXTRACTED, LINK, UNLINK])

def print_dists(dists_extras):
    fmt = "    %-27s|%17s"
    print(fmt % ('package', 'build'))
    print(fmt % ('-' * 27, '-' * 17))
    for dist, extra in dists_extras:
        line = fmt % tuple(dist.rsplit('-', 1))
        if extra:
            line += extra
        print(line)

def split_linkarg(arg):
    "Return tuple(dist, pkgs_dir, linktype)"
    pat = re.compile(r'\s*(\S+)(?:\s+(.+?)\s+(\d+))?\s*$')
    m = pat.match(arg)
    dist, pkgs_dir, linktype = m.groups()
    if pkgs_dir is None:
        pkgs_dir = config.pkgs_dirs[0]
    if linktype is None:
        linktype = install.LINK_HARD
    return dist, pkgs_dir, int(linktype)

def display_actions(actions, index=None):
    if actions.get(FETCH):
        print("\nThe following packages will be downloaded:\n")

        disp_lst = []
        for dist in actions[FETCH]:
            info = index[dist + '.tar.bz2']
            extra = '%15s' % human_bytes(info['size'])
            if config.show_channel_urls:
                extra += '  %s' % config.canonical_channel_name(
                                       info.get('channel'))
            disp_lst.append((dist, extra))
        print_dists(disp_lst)

        if index and len(actions[FETCH]) > 1:
            print(' ' * 4 + '-' * 60)
            print(" " * 43 + "Total: %14s" %
                  human_bytes(sum(index[dist + '.tar.bz2']['size']
                                  for dist in actions[FETCH])))
    if actions.get(UNLINK):
        print("\nThe following packages will be UN-linked:\n")
        print_dists([
                (dist, None)
                for dist in actions[UNLINK]])
    if actions.get(LINK):
        print("\nThe following packages will be linked:\n")
        lst = []
        for arg in actions[LINK]:
            dist, pkgs_dir, lt = split_linkarg(arg)
            extra = '   %s' % install.link_name_map.get(lt)
            lst.append((dist, extra))
        print_dists(lst)
    print()

# the order matters here, don't change it
action_codes = FETCH, EXTRACT, UNLINK, LINK, SYMLINK_CONDA, RM_EXTRACTED, RM_FETCHED

def nothing_to_do(actions):
    for op in action_codes:
        if actions.get(op):
            return False
    return True

def plan_from_actions(actions):
    if 'op_order' in actions and actions['op_order']:
        op_order = actions['op_order']
    else:
        op_order = action_codes

    assert PREFIX in actions and actions[PREFIX]
    res = ['# plan',
           'PREFIX %s' % actions[PREFIX]]
    for op in op_order:
        if op not in actions:
            continue
        if not actions[op]:
            continue
        if '_' not in op:
            res.append('PRINT %sing packages ...' % op.capitalize())
        if op in progress_cmds:
            res.append('PROGRESS %d' % len(actions[op]))
        for arg in actions[op]:
            res.append('%s %s' % (op, arg))
    return res

def extracted_where(dist):
    for pkgs_dir in config.pkgs_dirs:
        if install.is_extracted(pkgs_dir, dist):
            return pkgs_dir
    return None

def ensure_linked_actions(dists, prefix):
    actions = defaultdict(list)
    actions[PREFIX] = prefix
    for dist in dists:
        if install.is_linked(prefix, dist):
            continue

        extracted_in = extracted_where(dist)
        if extracted_in:
            if install.try_hard_link(extracted_in, prefix, dist):
                lt = install.LINK_HARD
            else:
                lt = (install.LINK_SOFT if (config.allow_softlinks and
                                            sys.platform != 'win32') else
                      install.LINK_COPY)
            actions[LINK].append('%s %s %d' % (dist, extracted_in, lt))
            continue

        actions[LINK].append(dist)
        actions[EXTRACT].append(dist)
        if install.is_fetched(config.pkgs_dirs[0], dist):
            continue
        actions[FETCH].append(dist)
    return actions

def force_linked_actions(dists, index, prefix):
    actions = defaultdict(list)
    actions[PREFIX] = prefix
    actions['op_order'] = (RM_FETCHED, FETCH, RM_EXTRACTED, EXTRACT,
                           UNLINK, LINK)
    for dist in dists:
        fn = dist + '.tar.bz2'
        pkg_path = join(config.pkgs_dirs[0], fn)
        if isfile(pkg_path):
            try:
                if md5_file(pkg_path) != index[fn]['md5']:
                    actions[RM_FETCHED].append(dist)
                    actions[FETCH].append(dist)
            except KeyError:
                sys.stderr.write('Warning: cannot lookup MD5 of: %s' % fn)
        else:
            actions[FETCH].append(dist)
        actions[RM_EXTRACTED].append(dist)
        actions[EXTRACT].append(dist)
        if isfile(join(prefix, 'conda-meta', dist + '.json')):
            actions[UNLINK].append(dist)
        actions[LINK].append(dist)
    return actions

# -------------------------------------------------------------------

def is_root_prefix(prefix):
    return abspath(prefix) == abspath(config.root_dir)

def dist2spec3v(dist):
    name, version, unused_build = dist.rsplit('-', 2)
    return '%s %s*' % (name, version[:3])

def add_defaults_to_specs(r, linked, specs):
    # TODO: This should use the pinning mechanism. But don't change the API:
    # cas uses it.
    if r.explicit(specs):
        return
    log.debug('H0 specs=%r' % specs)
    names_linked = {install.name_dist(dist): dist for dist in linked}
    names_ms = {MatchSpec(s).name: MatchSpec(s) for s in specs}

    for name, def_ver in [('python', config.default_python),]:
                         #('numpy', config.default_numpy)]:
        ms = names_ms.get(name)
        if ms and ms.strictness > 1:
            # if any of the specifications mention the Python/Numpy version,
            # we don't need to add the default spec
            log.debug('H1 %s' % name)
            continue

        any_depends_on = any(ms2.name == name
                             for spec in specs
                             for fn in r.get_max_dists(MatchSpec(spec))
                             for ms2 in r.ms_depends(fn))
        log.debug('H2 %s %s' % (name, any_depends_on))

        if not any_depends_on and name not in names_ms:
            # if nothing depends on Python/Numpy AND the Python/Numpy is not
            # specified, we don't need to add the default spec
            log.debug('H2A %s' % name)
            continue

        if (any_depends_on and len(specs) >= 1 and
                  MatchSpec(specs[0]).strictness == 3):
            # if something depends on Python/Numpy, but the spec is very
            # explicit, we also don't need to add the default spec
            log.debug('H2B %s' % name)
            continue

        if name in names_linked:
            # if Python/Numpy is already linked, we add that instead of the
            # default
            log.debug('H3 %s' % name)
            specs.append(dist2spec3v(names_linked[name]))
            continue

        if (name, def_ver) == ('python', '3.3'):
            # Don't include Python 3 in the specs if this is the Python 3
            # version of conda.
            continue

        specs.append('%s %s*' % (name, def_ver))
    log.debug('HF specs=%r' % specs)

def get_pinned_specs(prefix):
    pinfile = join(prefix, 'conda-meta', 'pinned')
    if not exists(pinfile):
        return []
    with open(pinfile) as f:
        return f.read().strip().split('\n')

<<<<<<< HEAD
def install_actions(prefix, index, specs, force=False, only_names=None, pinned=True):
=======
def install_actions(prefix, index, specs, force=False, only_names=None, minimal_hint=False):
>>>>>>> 0dded34b
    r = Resolve(index)
    linked = install.linked(prefix)

    if config.self_update and is_root_prefix(prefix):
        specs.append('conda')
    add_defaults_to_specs(r, linked, specs)
    if pinned:
        pinned_specs = get_pinned_specs(prefix)
        specs += pinned_specs
        # TODO: Improve error messages here

    must_have = {}
    for fn in r.solve(specs, [d + '.tar.bz2' for d in linked],
                      config.track_features, minimal_hint=minimal_hint):
        dist = fn[:-8]
        name = install.name_dist(dist)
        if only_names and name not in only_names:
            continue
        must_have[name] = dist

    if is_root_prefix(prefix):
        if install.on_win:
            for name in install.win_ignore_root:
                if name in must_have:
                    del must_have[name]
        for name in config.foreign:
            if name in must_have:
                del must_have[name]
    else:
        # discard conda from other environments
        if 'conda' in must_have:
            sys.exit("Error: 'conda' can only be installed into "
                     "root environment")

    smh = sorted(must_have.values())
    if force:
        actions = force_linked_actions(smh, index, prefix)
    else:
        actions = ensure_linked_actions(smh, prefix)

    if actions[LINK] and sys.platform != 'win32':
        actions[SYMLINK_CONDA] = [config.root_dir]

    for dist in sorted(linked):
        name = install.name_dist(dist)
        if name in must_have and dist != must_have[name]:
            actions[UNLINK].append(dist)

    return actions


def remove_actions(prefix, specs):
    linked = install.linked(prefix)

    mss = [MatchSpec(spec) for spec in specs]

    actions = defaultdict(list)
    actions[PREFIX] = prefix
    for dist in sorted(linked):
        if any(ms.match('%s.tar.bz2' % dist) for ms in mss):
            actions[UNLINK].append(dist)

    return actions


def remove_features_actions(prefix, index, features):
    linked = install.linked(prefix)
    r = Resolve(index)

    actions = defaultdict(list)
    actions[PREFIX] = prefix
    _linked = [d + '.tar.bz2' for d in linked]
    to_link = []
    for dist in sorted(linked):
        fn = dist + '.tar.bz2'
        if fn not in index:
            continue
        if r.track_features(fn).intersection(features):
            actions[UNLINK].append(dist)
        if r.features(fn).intersection(features):
            actions[UNLINK].append(dist)
            subst = r.find_substitute(_linked, features, fn)
            if subst:
                to_link.append(subst[:-8])

    if to_link:
        actions.update(ensure_linked_actions(to_link, prefix))
    return actions


def revert_actions(prefix, revision=-1):
    h = History(prefix)
    h.update()
    try:
        state = h.get_state(revision)
    except IndexError:
        sys.exit("Error: no such revision: %d" % revision)

    curr = h.get_state()
    if state == curr:
        return {}

    actions = ensure_linked_actions(state, prefix)
    for dist in curr - state:
        actions[UNLINK].append(dist)

    return actions

# ---------------------------- EXECUTION --------------------------

def fetch(index, dist):
    assert index is not None
    fn = dist + '.tar.bz2'
    fetch_pkg(index[fn])

def link(prefix, arg):
    dist, pkgs_dir, lt = split_linkarg(arg)
    install.link(pkgs_dir, prefix, dist, lt)

def cmds_from_plan(plan):
    res = []
    for line in plan:
        log.debug(' %s' % line)
        line = line.strip()
        if not line or line.startswith('#'):
            continue
        res.append(line.split(None, 1))
    return res

def execute_plan(plan, index=None, verbose=False):
    if verbose:
        from conda.console import setup_verbose_handlers
        setup_verbose_handlers()

    # set default prefix
    prefix = config.root_dir
    i = None
    cmds = cmds_from_plan(plan)

    for cmd, arg in cmds:
        if i is not None and cmd in progress_cmds:
            i += 1
            getLogger('progress.update').info((install.name_dist(arg), i))

        if cmd == PREFIX:
            prefix = arg
        elif cmd == PRINT:
            getLogger('print').info(arg)
        elif cmd == FETCH:
            fetch(index, arg)
        elif cmd == PROGRESS:
            i = 0
            maxval = int(arg)
            getLogger('progress.start').info(maxval)
        elif cmd == EXTRACT:
            install.extract(config.pkgs_dirs[0], arg)
        elif cmd == RM_EXTRACTED:
            install.rm_extracted(config.pkgs_dirs[0], arg)
        elif cmd == RM_FETCHED:
            install.rm_fetched(config.pkgs_dirs[0], arg)
        elif cmd == LINK:
            link(prefix, arg)
        elif cmd == UNLINK:
            install.unlink(prefix, arg)
        elif cmd == SYMLINK_CONDA:
            install.symlink_conda(prefix, arg)
        else:
            raise Exception("Did not expect command: %r" % cmd)

        if i is not None and cmd in progress_cmds and maxval == i:
            i = None
            getLogger('progress.stop').info(None)

    install.messages(prefix)


def execute_actions(actions, index=None, verbose=False):
    plan = plan_from_actions(actions)
    with History(actions[PREFIX]):
        execute_plan(plan, index, verbose)


if __name__ == '__main__':
    # for testing new revert_actions() only
    from pprint import pprint
    pprint(dict(revert_actions(sys.prefix, int(sys.argv[1]))))<|MERGE_RESOLUTION|>--- conflicted
+++ resolved
@@ -248,11 +248,7 @@
     with open(pinfile) as f:
         return f.read().strip().split('\n')
 
-<<<<<<< HEAD
-def install_actions(prefix, index, specs, force=False, only_names=None, pinned=True):
-=======
-def install_actions(prefix, index, specs, force=False, only_names=None, minimal_hint=False):
->>>>>>> 0dded34b
+def install_actions(prefix, index, specs, force=False, only_names=None, pinned=True, minimal_hint=False):
     r = Resolve(index)
     linked = install.linked(prefix)
 
