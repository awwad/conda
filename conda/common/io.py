--- conflicted
+++ resolved
@@ -2,12 +2,8 @@
 from __future__ import absolute_import, division, print_function, unicode_literals
 
 from collections import defaultdict
-<<<<<<< HEAD
-from concurrent.futures import ThreadPoolExecutor
-=======
 from concurrent.futures import ThreadPoolExecutor, _base, as_completed
 from concurrent.futures.thread import _WorkItem
->>>>>>> c23e57df
 from contextlib import contextmanager
 from enum import Enum
 from errno import EPIPE, ESHUTDOWN
@@ -16,7 +12,6 @@
 import json
 import logging
 from logging import CRITICAL, Formatter, NOTSET, StreamHandler, WARN, getLogger
-from math import floor
 import os
 from os.path import dirname, isdir, isfile, join
 import signal
@@ -40,11 +35,7 @@
 class CaptureTarget(Enum):
     """Constants used for contextmanager captured.
 
-<<<<<<< HEAD
-    Used similarily like the constants PIPE, STDOUT for stdlib's subprocess.Popen.
-=======
     Used similarly like the constants PIPE, STDOUT for stdlib's subprocess.Popen.
->>>>>>> c23e57df
     """
     STRING = -1
     STDOUT = -2
@@ -312,10 +303,6 @@
             If False, usage is a no-op.
         json (bool):
            If True, will not output non-json to stdout.
-<<<<<<< HEAD
-
-=======
->>>>>>> c23e57df
     """
     sp = Spinner(enabled)
     exception_raised = False
@@ -402,23 +389,6 @@
         self.enabled = False
 
 
-<<<<<<< HEAD
-@contextmanager
-def backdown_thread_pool(max_workers=10):
-    """Tries to create an executor with max_workers, but will back down ultimately to a single
-    thread of the OS decides you can't have more than one.
-    """
-    try:
-        yield ThreadPoolExecutor(max_workers)
-    except RuntimeError as e:  # pragma: no cover
-        # RuntimeError is thrown if number of threads are limited by OS
-        log.debug(repr(e))
-        try:
-            yield ThreadPoolExecutor(floor(max_workers / 2))
-        except RuntimeError as e:
-            log.debug(repr(e))
-            yield ThreadPoolExecutor(1)
-=======
 class ThreadLimitedThreadPoolExecutor(ThreadPoolExecutor):
 
     def __init__(self, max_workers=10):
@@ -461,7 +431,6 @@
 
 
 as_completed = as_completed  # anchored here for import by other modules
->>>>>>> c23e57df
 
 
 class ContextDecorator(object):
