from __future__ import print_function, division, absolute_import

import logging
import sys
import hashlib
import collections
from functools import partial
from os.path import abspath, isdir, join
import os
import re


log = logging.getLogger(__name__)
stderrlog = logging.getLogger('stderrlog')

def can_open(file):
    """
    Return True if the given ``file`` can be opened for writing
    """
    try:
        fp = open(file, "ab")
        fp.close()
        return True
    except IOError:
        stderrlog.info("Unable to open %s\n" % file)
        return False


def can_open_all(files):
    """
    Return True if all of the provided ``files`` can be opened
    """
    for f in files:
        if not can_open(f):
            return False
    return True


def can_open_all_files_in_prefix(prefix, files):
    """
    Returns True if all ``files`` at a given ``prefix`` can be opened
    """
    return can_open_all((os.path.join(prefix, f) for f in files))

def try_write(dir_path):
    assert isdir(dir_path)
    # try to create a file to see if `dir_path` is writable, see #2151
    temp_filename = join(dir_path, '.conda-try-write-%d' % os.getpid())
    try:
        with open(temp_filename, mode='wb') as fo:
            fo.write(b'This is a test file.\n')
        os.unlink(temp_filename)
        return True
    except (IOError, OSError):
        return False


def hashsum_file(path, mode='md5'):
    h = hashlib.new(mode)
    with open(path, 'rb') as fi:
        while True:
            chunk = fi.read(262144)  # process chunks of 256KB
            if not chunk:
                break
            h.update(chunk)
    return h.hexdigest()


def md5_file(path):
    return hashsum_file(path, 'md5')


def url_path(path):
    path = abspath(path)
    if sys.platform == 'win32':
        path = '/' + path.replace(':', '|').replace('\\', '/')
    return 'file://%s' % path


def win_path_to_unix(path, root_prefix=""):
    """Convert a path or ;-separated string of paths into a unix representation

    Does not add cygdrive.  If you need that, set root_prefix to "/cygdrive"
    """
    path_re = '(?<![:/^a-zA-Z])([a-zA-Z]:[\/\\\\]+(?:[^:*?"<>|]+[\/\\\\]+)*[^:*?"<>|;\/\\\\]+?(?![a-zA-Z]:))'  # noqa

    def translation(found_path):
        found = found_path.group(1).replace("\\", "/").replace(":", "")
        return root_prefix + "/" + found
    return re.sub(path_re, translation, path).replace(";/", ":/")


def unix_path_to_win(path, root_prefix=""):
    """Convert a path or :-separated string of paths into a Windows representation

    Does not add cygdrive.  If you need that, set root_prefix to "/cygdrive"
    """
    if len(path) > 1 and (";" in path or (path[1] == ":" and path.count(":") == 1)):
        # already a windows path
        return path.replace("/", "\\")
<<<<<<< HEAD

    path_re = root_prefix + '(/[a-zA-Z]\/(?:[^:*?"<>|]+\/)*[^:*?"<>|;]*)'

    def _translation(found_path):
        group = found_path.group(0)
        return "{0}:{1}".format(group[len(root_prefix)+1],
                                group[len(root_prefix)+2:].replace("/", "\\"))
    translation = re.sub(path_re, _translation, path)
    translation = re.sub(":?([a-zA-Z]):\\\\",
                         lambda match: ";" + match.group(0)[1] + ":\\",
                         translation)
=======
    """Convert a path or :-separated string of paths into a Windows representation"""
    path_re = root_prefix +'(/[a-zA-Z]\/(?:[^:*?"<>|]+\/)*[^:*?"<>|;]*)'
    translation = lambda found_path: found_path.group(0)[len(root_prefix)+1] + ":" + \
                  found_path.group(0)[len(root_prefix)+2:].replace("/", "\\")
    translation = re.sub(path_re, translation, path)
    translation = re.sub(":([a-zA-Z]):\\\\", lambda match: ";" + match.group(0)[1] + ":\\", translation)
>>>>>>> ce8364aa
    return translation


# curry cygwin functions
def win_path_to_cygwin(path):
    return win_path_to_unix(path, "/cygdrive")

def cygwin_path_to_win(path):
    return unix_path_to_win(path, "/cygdrive")


def translate_stream(stream, translator):
    return "\n".join(translator(line) for line in stream.split("\n"))


def human_bytes(n):
    """
    Return the number of bytes n in more human readable form.
    """
    if n < 1024:
        return '%d B' % n
    k = n/1024
    if k < 1024:
        return '%d KB' % round(k)
    m = k/1024
    if m < 1024:
        return '%.1f MB' % m
    g = m/1024
    return '%.2f GB' % g


class memoized(object):
    """Decorator. Caches a function's return value each time it is called.
    If called later with the same arguments, the cached value is returned
    (not reevaluated).
    """
    def __init__(self, func):
        self.func = func
        self.cache = {}

    def __call__(self, *args, **kw):
        newargs = []
        for arg in args:
            if isinstance(arg, list):
                newargs.append(tuple(arg))
            elif not isinstance(arg, collections.Hashable):
                # uncacheable. a list, for instance.
                # better to not cache than blow up.
                return self.func(*args, **kw)
            else:
                newargs.append(arg)
        newargs = tuple(newargs)
        key = (newargs, frozenset(kw.items()))
        if key in self.cache:
            return self.cache[key]
        else:
            value = self.func(*args, **kw)
            self.cache[key] = value
            return value


# For instance methods only
class memoize(object):  # 577452
    def __init__(self, func):
        self.func = func

    def __get__(self, obj, objtype=None):
        if obj is None:
            return self.func
        return partial(self, obj)

    def __call__(self, *args, **kw):
        obj = args[0]
        try:
            cache = obj.__cache
        except AttributeError:
            cache = obj.__cache = {}
        key = (self.func, args[1:], frozenset(kw.items()))
        try:
            res = cache[key]
        except KeyError:
            res = cache[key] = self.func(*args, **kw)
        return res


def find_parent_shell(path=False):
    """return process name or path of parent.  Default is to return only name of process."""
    try:
        import psutil
    except ImportError:
        sys.exit("No psutil available.\n"
                 "To proceed, please conda install psutil")
    process = psutil.Process()
    while "conda" in process.parent().name():
        process = process.parent()
    if path:
        return process.parent().exe()
    return process.parent().name()


@memoized
def get_yaml():
    try:
        import raml as yaml
    except ImportError:
        try:
            import yaml
        except ImportError:
            sys.exit("No yaml library available.\n"
                     "To proceed, please conda install raml")
    return yaml


def yaml_load(filehandle):
    yaml = get_yaml()
    try:
        return yaml.load(filehandle, Loader=yaml.RoundTripLoader, version="1.2")
    except AttributeError:
        return yaml.load(filehandle)


def yaml_dump(string):
    yaml = get_yaml()
    try:
        return yaml.dump(string, Dumper=yaml.RoundTripDumper,
                         block_seq_indent=2, default_flow_style=False,
                         indent=4)
    except AttributeError:
        return yaml.dump(string, default_flow_style=False)<|MERGE_RESOLUTION|>--- conflicted
+++ resolved
@@ -98,7 +98,6 @@
     if len(path) > 1 and (";" in path or (path[1] == ":" and path.count(":") == 1)):
         # already a windows path
         return path.replace("/", "\\")
-<<<<<<< HEAD
 
     path_re = root_prefix + '(/[a-zA-Z]\/(?:[^:*?"<>|]+\/)*[^:*?"<>|;]*)'
 
@@ -107,17 +106,9 @@
         return "{0}:{1}".format(group[len(root_prefix)+1],
                                 group[len(root_prefix)+2:].replace("/", "\\"))
     translation = re.sub(path_re, _translation, path)
-    translation = re.sub(":?([a-zA-Z]):\\\\",
+    translation = re.sub(":([a-zA-Z]):\\\\",
                          lambda match: ";" + match.group(0)[1] + ":\\",
                          translation)
-=======
-    """Convert a path or :-separated string of paths into a Windows representation"""
-    path_re = root_prefix +'(/[a-zA-Z]\/(?:[^:*?"<>|]+\/)*[^:*?"<>|;]*)'
-    translation = lambda found_path: found_path.group(0)[len(root_prefix)+1] + ":" + \
-                  found_path.group(0)[len(root_prefix)+2:].replace("/", "\\")
-    translation = re.sub(path_re, translation, path)
-    translation = re.sub(":([a-zA-Z]):\\\\", lambda match: ";" + match.group(0)[1] + ":\\", translation)
->>>>>>> ce8364aa
     return translation
 
 
