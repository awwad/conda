--- conflicted
+++ resolved
@@ -76,9 +76,11 @@
         # Enable ftp:// urls
         self.mount("ftp://", FTPAdapter())
 
-<<<<<<< HEAD
         # Enable s3:// urls
         self.mount("s3://", S3Adapter())
+
+        self.headers['User-Agent'] = "conda/%s %s" % (
+                          conda.__version__, self.headers['User-Agent'])
 
 
 class S3Adapter(requests.adapters.BaseAdapter):
@@ -147,10 +149,6 @@
         "You can only use s3: urls (not %r)" % url)
     bucket, key = parsed_url.host, parsed_url.path
     return bucket, key
-=======
-        self.headers['User-Agent'] = "conda/%s %s" % (
-                          conda.__version__, self.headers['User-Agent'])
->>>>>>> f35f67fc
 
 
 class LocalFSAdapter(requests.adapters.BaseAdapter):
