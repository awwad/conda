--- conflicted
+++ resolved
@@ -88,16 +88,11 @@
     if not args:
         args = sys.argv
 
-<<<<<<< HEAD
-    log.debug("conda.cli.main called with %s", sys.argv)
-    if len(sys.argv) > 1:
-=======
     if not args:
         args = sys.argv
 
     log.debug("conda.cli.main called with %s", args)
     if len(args) > 1:
->>>>>>> 18139e3f
         argv1 = sys.argv[1].strip()
         if argv1 in ('..activate', '..deactivate', '..checkenv', '..changeps1'):
             import conda.cli.activate as activate
