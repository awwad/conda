# -*- coding: utf-8 -*-
from __future__ import absolute_import, division, print_function, unicode_literals

from argparse import (ArgumentParser as ArgumentParserBase, RawDescriptionHelpFormatter, SUPPRESS,
                      _CountAction, _HelpAction)
from logging import getLogger
import os
from os.path import abspath, expanduser, join
from subprocess import Popen
import sys
from textwrap import dedent

from .. import __version__
from ..base.constants import CONDA_HOMEPAGE_URL
from ..common.constants import NULL

log = getLogger(__name__)

# duplicated code in the interest of import efficiency
on_win = bool(sys.platform == "win32")
user_rc_path = abspath(expanduser('~/.condarc'))
sys_rc_path = join(sys.prefix, '.condarc')


def generate_parser():
    p = ArgumentParser(
        description='conda is a tool for managing and deploying applications,'
                    ' environments and packages.',
    )
    p.add_argument(
        '-V', '--version',
        action='version',
        version='conda %s' % __version__,
        help="Show the conda version number and exit."
    )
    p.add_argument(
        "--debug",
        action="store_true",
        help=SUPPRESS,
    )
    p.add_argument(
        "--json",
        action="store_true",
        help=SUPPRESS,
    )
    sub_parsers = p.add_subparsers(
        metavar='command',
        dest='cmd',
    )
    # http://bugs.python.org/issue9253
    # http://stackoverflow.com/a/18283730/1599393
    sub_parsers.required = True

    configure_parser_clean(sub_parsers)
    configure_parser_config(sub_parsers)
    configure_parser_create(sub_parsers)
    configure_parser_help(sub_parsers)
    configure_parser_info(sub_parsers)
    configure_parser_install(sub_parsers)
    configure_parser_list(sub_parsers)
    configure_parser_package(sub_parsers)
    configure_parser_remove(sub_parsers)
    configure_parser_remove(sub_parsers, name='uninstall')
    configure_parser_search(sub_parsers)
    configure_parser_update(sub_parsers)
    configure_parser_update(sub_parsers, name='upgrade')

    return p


def do_call(args, parser):
    relative_mod, func_name = args.func.rsplit('.', 1)
    # func_name should always be 'execute'
    from importlib import import_module
    module = import_module(relative_mod, __name__.rsplit('.', 1)[0])
    exit_code = getattr(module, func_name)(args, parser)
    return exit_code


class ArgumentParser(ArgumentParserBase):
    def __init__(self, *args, **kwargs):
        if not kwargs.get('formatter_class'):
            kwargs['formatter_class'] = RawDescriptionHelpFormatter
        if 'add_help' not in kwargs:
            add_custom_help = True
            kwargs['add_help'] = False
        else:
            add_custom_help = False
        super(ArgumentParser, self).__init__(*args, **kwargs)

        if add_custom_help:
            add_parser_help(self)

        if self.description:
            self.description += "\n\nOptions:\n"

    def _get_action_from_name(self, name):
        """Given a name, get the Action instance registered with this parser.
        If only it were made available in the ArgumentError object. It is
        passed as it's first arg...
        """
        container = self._actions
        if name is None:
            return None
        for action in container:
            if '/'.join(action.option_strings) == name:
                return action
            elif action.metavar == name:
                return action
            elif action.dest == name:
                return action

    def error(self, message):
        import re
        from .find_commands import find_executable
        exc = sys.exc_info()[1]
        if exc:
            # this is incredibly lame, but argparse stupidly does not expose
            # reasonable hooks for customizing error handling
            if hasattr(exc, 'argument_name'):
                argument = self._get_action_from_name(exc.argument_name)
            else:
                argument = None
            if argument and argument.dest == "cmd":
                m = re.match(r"invalid choice: u?'(\w*?)'", exc.message)
                if m:
                    cmd = m.group(1)
                    if not cmd:
                        self.print_help()
                        sys.exit(0)
                    else:
                        executable = find_executable('conda-' + cmd)
                        if not executable:
                            from ..exceptions import CommandNotFoundError
                            raise CommandNotFoundError(cmd)
                        args = [find_executable('conda-' + cmd)]
                        args.extend(sys.argv[2:])
                        p = Popen(args)
                        try:
                            p.communicate()
                        except KeyboardInterrupt:
                            p.wait()
                        finally:
                            sys.exit(p.returncode)

        super(ArgumentParser, self).error(message)

    def print_help(self):
        super(ArgumentParser, self).print_help()

        if sys.argv[1:] in ([], [''], ['help'], ['-h'], ['--help']):
            from .find_commands import find_commands
            other_commands = find_commands()
            if other_commands:
                builder = ['']
                builder.append("conda commands available from other packages:")
                builder.extend('  %s' % cmd for cmd in sorted(other_commands))
                print('\n'.join(builder))


class NullCountAction(_CountAction):

    @staticmethod
    def _ensure_value(namespace, name, value):
        if getattr(namespace, name, NULL) in (NULL, None):
            setattr(namespace, name, value)
        return getattr(namespace, name)

    def __call__(self, parser, namespace, values, option_string=None):
        new_count = self._ensure_value(namespace, self.dest, 0) + 1
        setattr(namespace, self.dest, new_count)


# #############################################################################################
#
# sub-parsers
#
# #############################################################################################

def configure_parser_clean(sub_parsers):
    descr = dedent("""
    Remove unused packages and caches.
    """)
    example = dedent("""
    Examples:

        conda clean --tarballs
    """)
    p = sub_parsers.add_parser(
        'clean',
        description=descr,
        help=descr,
        epilog=example,
    )
    add_parser_yes(p)
    add_parser_json(p)
    add_parser_quiet(p)
    p.add_argument(
        "-a", "--all",
        action="store_true",
        help="Remove index cache, lock files, tarballs, "
             "unused cache packages, and source cache.",
    )
    p.add_argument(
        "-i", "--index-cache",
        action="store_true",
        help="Remove index cache.",
    )
    p.add_argument(
        "-l", "--lock",
        action="store_true",
        help="Remove all conda lock files.",
    )
    p.add_argument(
        "-t", "--tarballs",
        action="store_true",
        help="Remove cached package tarballs.",
    )
    p.add_argument(
        '-p', '--packages',
        action='store_true',
        help="""Remove unused cached packages. Warning: this does not check
    for symlinked packages.""",
    )
    p.add_argument(
        '-s', '--source-cache',
        action='store_true',
        help="""Remove files from the source cache of conda build.""",
    )
    p.set_defaults(func='.main_clean.execute')


def configure_parser_info(sub_parsers):
    help = "Display information about current conda install."

    example = dedent("""

    Examples:

        conda info -a
    """)
    p = sub_parsers.add_parser(
        'info',
        description=help,
        help=help,
        epilog=example,
    )
    add_parser_json(p)
    add_parser_offline(p)
    p.add_argument(
        '-a', "--all",
        action="store_true",
        help="Show all information, (environments, license, and system "
             "information.")
    p.add_argument(
        '-e', "--envs",
        action="store_true",
        help="List all known conda environments.",
    )
    p.add_argument(
        '-l', "--license",
        action="store_true",
        help="Display information about the local conda licenses list.",
    )
    p.add_argument(
        '-s', "--system",
        action="store_true",
        help="List environment variables.",
    )
    p.add_argument(
        'packages',
        action="store",
        nargs='*',
        help="Display information about packages.",
    )
    p.add_argument(
        '--base',
        action='store_true',
        help='Display base environment path.',
    )
    p.add_argument(
        '--root',
        action='store_true',
        help=SUPPRESS,
        dest='base',
    )
    p.add_argument(
        '--unsafe-channels',
        action='store_true',
        help='Display list of channels with tokens exposed.',
    )
    p.set_defaults(func='.main_info.execute')


def configure_parser_config(sub_parsers):
    descr = dedent("""
    Modify configuration values in .condarc.  This is modeled after the git
    config command.  Writes to the user .condarc file (%s) by default.

    """) % user_rc_path

    # Note, the extra whitespace in the list keys is on purpose. It's so the
    # formatting from help2man is still valid YAML (otherwise it line wraps the
    # keys like "- conda - defaults"). Technically the parser here still won't
    # recognize it because it removes the indentation, but at least it will be
    # valid.
    additional_descr = """
    See `conda config --describe` or %s/docs/config.html
    for details on all the options that can go in .condarc.

    Examples:

    Display all configuration values as calculated and compiled:

        conda config --show

    Display all identified configuration sources:

        conda config --show-sources

    Describe all available configuration options:

        conda config --describe

    Add the conda-canary channel:

        conda config --add channels conda-canary

    Set the output verbosity to level 3 (highest):

        conda config --set verbosity 3

    Get the channels defined in the system .condarc:

        conda config --get channels --system

    Add the 'foo' Binstar channel:

        conda config --add channels foo

    Disable the 'show_channel_urls' option:

        conda config --set show_channel_urls no
    """ % CONDA_HOMEPAGE_URL

    p = sub_parsers.add_parser(
        'config',
        description=descr,
        help=descr,
        epilog=additional_descr,
    )
    add_parser_json(p)

    # TODO: use argparse.FileType
    location = p.add_mutually_exclusive_group()
    location.add_argument(
        "--system",
        action="store_true",
        help="""Write to the system .condarc file ({system}). Otherwise writes to the user
        config file ({user}).""".format(system=sys_rc_path,
                                        user=user_rc_path),
    )
    location.add_argument(
        "--env",
        action="store_true",
        help="Write to the active conda environment .condarc file (%s). "
             "If no environment is active, write to the user config file (%s)."
             "" % (os.getenv('CONDA_PREFIX', "<no active environment>"), user_rc_path),
    )
    location.add_argument(
        "--file",
        action="store",
        help="""Write to the given file. Otherwise writes to the user config file ({user})
or the file path given by the 'CONDARC' environment variable, if it is set
(default: %(default)s).""".format(user=user_rc_path),
        default=os.environ.get('CONDARC', user_rc_path)
    )

    # XXX: Does this really have to be mutually exclusive. I think the below
    # code will work even if it is a regular group (although combination of
    # --add and --remove with the same keys will not be well-defined).
    action = p.add_mutually_exclusive_group(required=True)
    action.add_argument(
        "--show",
        nargs='*',
        default=None,
        help="Display configuration values as calculated and compiled. "
             "If no arguments given, show information for all configuration values.",
    )
    action.add_argument(
        "--show-sources",
        action="store_true",
        help="Display all identified configuration sources.",
    )
    action.add_argument(
        "--validate",
        action="store_true",
        help="Validate all configuration sources.",
    )
    action.add_argument(
        "--describe",
        nargs='*',
        default=None,
        help="Describe given configuration parameters. If no arguments given, show "
             "information for all configuration parameters.",
    )
    action.add_argument(
        "--write-default",
        action="store_true",
        help="Write the default configuration to a file. "
             "Equivalent to `conda config --describe > ~/.condarc` "
             "when no --env, --system, or --file flags are given.",
    )
    action.add_argument(
        "--get",
        nargs='*',
        action="store",
        help="Get a configuration value.",
        default=None,
        metavar='KEY',
    )
    action.add_argument(
        "--append",
        nargs=2,
        action="append",
        help="""Add one configuration value to the end of a list key.""",
        default=[],
        metavar=('KEY', 'VALUE'),
    )
    action.add_argument(
        "--prepend", "--add",
        nargs=2,
        action="append",
        help="""Add one configuration value to the beginning of a list key.""",
        default=[],
        metavar=('KEY', 'VALUE'),
    )
    action.add_argument(
        "--set",
        nargs=2,
        action="append",
        help="""Set a boolean or string key""",
        default=[],
        metavar=('KEY', 'VALUE'),
    )
    action.add_argument(
        "--remove",
        nargs=2,
        action="append",
        help="""Remove a configuration value from a list key. This removes
    all instances of the value.""",
        default=[],
        metavar=('KEY', 'VALUE'),
    )
    action.add_argument(
        "--remove-key",
        nargs=1,
        action="append",
        help="""Remove a configuration key (and all its values).""",
        default=[],
        metavar="KEY",
    )
    action.add_argument(
        "--stdin",
        action="store_true",
        help="Apply configuration information given in yaml format piped through stdin.",
    )

    p.add_argument(
        "-f", "--force",
        action="store_true",
        default=NULL,
        help=SUPPRESS,  # TODO: No longer used.  Remove in a future release.
    )

    p.set_defaults(func='.main_config.execute')


def configure_parser_create(sub_parsers):
    help = "Create a new conda environment from a list of specified packages. "
    descr = (help +
             "To use the created environment, use 'source activate "
             "envname' look in that directory first.  This command requires either "
             "the -n NAME or -p PREFIX option.")

    example = dedent("""
    Examples:

        conda create -n myenv sqlite

    """)
    p = sub_parsers.add_parser(
        'create',
        description=descr,
        help=help,
        epilog=example,
    )
    if on_win:
        p.add_argument(
            "--shortcuts",
            action="store_true",
            help="Install start menu shortcuts",
            dest="shortcuts",
            default=NULL,
        )
        p.add_argument(
            "--no-shortcuts",
            action="store_false",
            help="Don't install start menu shortcuts",
            dest="shortcuts",
            default=NULL,
        )
    add_parser_create_install_update(p)
    add_parser_json(p)
    p.add_argument(
        "--clone",
        action="store",
        help='Path to (or name of) existing local environment.',
        metavar='ENV',
    )
    p.add_argument(
        "--no-default-packages",
        action="store_true",
        help='Ignore create_default_packages in the .condarc file.',
    )
    p.set_defaults(func='.main_create.execute')


def configure_parser_help(sub_parsers):
    descr = "Displays a list of available conda commands and their help strings."

    example = dedent("""
    Examples:

        conda help install
    """)

    p = sub_parsers.add_parser(
        'help',
        description=descr,
        help=descr,
        epilog=example,
    )
    p.add_argument(
        'command',
        metavar='COMMAND',
        action="store",
        nargs='?',
        help="Print help information for COMMAND (same as: conda COMMAND --help).",
    )
    p.set_defaults(func='.main_help.execute')


def configure_parser_install(sub_parsers):
    help = "Installs a list of packages into a specified conda environment."
    descr = dedent(help + """

    This command accepts a list of package specifications (e.g, bitarray=0.8)
    and installs a set of packages consistent with those specifications and
    compatible with the underlying environment. If full compatibility cannot
    be assured, an error is reported and the environment is not changed.

    Conda attempts to install the newest versions of the requested packages. To
    accomplish this, it may update some packages that are already installed, or
    install additional packages. To prevent existing packages from updating,
    use the --no-update-deps option. This may force conda to install older
    versions of the requested packages, and it does not prevent additional
    dependency packages from being installed.

    If you wish to skip dependency checking altogether, use the '--force'
    option. This may result in an environment with incompatible packages, so
    this option must be used with great caution.

    conda can also be called with a list of explicit conda package filenames
    (e.g. ./lxml-3.2.0-py27_0.tar.bz2). Using conda in this mode implies the
    --force option, and should likewise be used with great caution. Explicit
    filenames and package specifications cannot be mixed in a single command.
    """)
    example = dedent("""
    Examples:

        conda install -n myenv scipy

    """)
    p = sub_parsers.add_parser(
        'install',
        description=descr,
        help=help,
        epilog=example,
    )
    p.add_argument(
        "--revision",
        action="store",
        help="Revert to the specified REVISION.",
        metavar='REVISION',
    )
    if on_win:
        p.add_argument(
            "--shortcuts",
            action="store_true",
            help="Install start menu shortcuts",
            dest="shortcuts",
            default=True
        )
        p.add_argument(
            "--no-shortcuts",
            action="store_false",
            help="Don't install start menu shortcuts",
            dest="shortcuts",
            default=True
        )
    add_parser_create_install_update(p)
    add_parser_json(p)
    p.set_defaults(func='.main_install.execute')


def configure_parser_list(sub_parsers):
    descr = "List linked packages in a conda environment."

    # Note, the formatting of this is designed to work well with help2man
    examples = dedent("""
    Examples:

    List all packages in the current environment:

        conda list

    List all packages installed into the environment 'myenv':

        conda list -n myenv

    Save packages for future use:

        conda list --export > package-list.txt

    Reinstall packages from an export file:

        conda create -n myenv --file package-list.txt

    """)
    p = sub_parsers.add_parser(
        'list',
        description=descr,
        help=descr,
        formatter_class=RawDescriptionHelpFormatter,
        epilog=examples,
        add_help=False,
    )
    add_parser_help(p)
    add_parser_prefix(p)
    add_parser_json(p)
    add_parser_show_channel_urls(p)
    p.add_argument(
        '-c', "--canonical",
        action="store_true",
        help="Output canonical names of packages only. Implies --no-pip. ",
    )
    p.add_argument(
        '-f', "--full-name",
        action="store_true",
        help="Only search for full names, i.e., ^<regex>$.",
    )
    p.add_argument(
        "--explicit",
        action="store_true",
        help="List explicitly all installed conda packaged with URL "
             "(output may be used by conda create --file).",
    )
    p.add_argument(
        "--md5",
        action="store_true",
        help="Add MD5 hashsum when using --explicit",
    )
    p.add_argument(
        '-e', "--export",
        action="store_true",
        help="Output requirement string only (output may be used by "
             " conda create --file).",
    )
    p.add_argument(
        '-r', "--revisions",
        action="store_true",
        help="List the revision history and exit.",
    )
    p.add_argument(
        "--no-pip",
        action="store_false",
        default=True,
        dest="pip",
        help="Do not include pip-only installed packages.")
    p.add_argument(
        'regex',
        action="store",
        nargs="?",
        help="List only packages matching this regular expression.",
    )
    p.set_defaults(func='.main_list.execute')


def configure_parser_package(sub_parsers):
    descr = "Low-level conda package utility. (EXPERIMENTAL)"
    p = sub_parsers.add_parser(
        'package',
        description=descr,
        help=descr,
    )
    add_parser_prefix(p)
    p.add_argument(
        '-w', "--which",
        metavar="PATH",
        nargs='+',
        action="store",
        help="Given some PATH print which conda package the file came from.",
    )
    p.add_argument(
        '-r', "--reset",
        action="store_true",
        help="Remove all untracked files and exit.",
    )
    p.add_argument(
        '-u', "--untracked",
        action="store_true",
        help="Display all untracked files and exit.",
    )
    p.add_argument(
        "--pkg-name",
        action="store",
        default="unknown",
        help="Package name of the created package.",
    )
    p.add_argument(
        "--pkg-version",
        action="store",
        default="0.0",
        help="Package version of the created package.",
    )
    p.add_argument(
        "--pkg-build",
        action="store",
        default=0,
        help="Package build number of the created package.",
    )
    p.set_defaults(func='.main_package.execute')


def configure_parser_remove(sub_parsers, name='remove'):
    help = "%s a list of packages from a specified conda environment."
    descr = dedent(help + """

    This command will also remove any package that depends on any of the
    specified packages as well---unless a replacement can be found without
    that dependency. If you wish to skip this dependency checking and remove
    just the requested packages, add the '--force' option. Note however that
    this may result in a broken environment, so use this with caution.
    """)
    example = dedent("""
    Examples:

        conda %s -n myenv scipy

    """)

    uninstall_help = "Alias for conda remove.  See conda remove --help."
    if name == 'remove':
        p = sub_parsers.add_parser(
            name,
            formatter_class=RawDescriptionHelpFormatter,
            description=descr % name.capitalize(),
            help=help % name.capitalize(),
            epilog=example % name,
            add_help=False,
        )
    else:
        p = sub_parsers.add_parser(
            name,
            formatter_class=RawDescriptionHelpFormatter,
            description=uninstall_help,
            help=uninstall_help,
            epilog=example % name,
            add_help=False,
        )
    add_parser_help(p)
    add_parser_yes(p)
    add_parser_json(p)
    p.add_argument(
        "--all",
        action="store_true",
        help="%s all packages, i.e., the entire environment." % name.capitalize(),
    )

    p.add_argument(
        "--force",
        action="store_true",
        help="Forces removal of a package without removing packages that depend on it. "
             "Using this option will usually leave your environment in a broken and "
             "inconsistent state.",
    )
    add_parser_no_pin(p)
    add_parser_channels(p)
    add_parser_prefix(p)
    add_parser_quiet(p)
    # Putting this one first makes it the default
    add_parser_use_index_cache(p)
    add_parser_use_local(p)
    add_parser_offline(p)
    add_parser_pscheck(p)
    add_parser_insecure(p)
    p.add_argument(
        'package_names',
        metavar='package_name',
        action="store",
        nargs='*',
        help="Package names to %s from the environment." % name,
    )
    p.add_argument(
        "--features",
        action="store_true",
        help="%s features (instead of packages)." % name.capitalize(),
    )
    p.set_defaults(func='.main_remove.execute')


def configure_parser_search(sub_parsers):
    descr = dedent("""Search for packages and display associated information.
    The input is a MatchSpec, a query language for conda packages.
    See examples below.
    """)

    example = dedent("""
    Examples:

    Search for a specific package named 'scikit-learn':

        conda search scikit-learn

    Search for packages containing 'scikit' in the package name:

        conda search *scikit*

    Note that your shell may expand '*' before handing the command over to conda.
    Therefore it is sometimes necessary to use single or double quotes around the query.

        conda search '*scikit'
        conda search "*scikit*"

    Search for packages for 64-bit Linux (by default, packages for your current
    platform are shown):

        conda search numpy[subdir=linux-64]

    Search for a specific version of a package:

        conda search 'numpy>=1.12'

    Search for a package on a specific channel

        conda search conda-forge::numpy
        conda search 'numpy[channel=conda-forge, subdir=osx-64]'
    """)
    p = sub_parsers.add_parser(
        'search',
        description=descr,
        help=descr,
        epilog=example,
    )
    add_parser_prefix(p)
    p.add_argument(
        "--canonical",
        action="store_true",
        help=SUPPRESS,
    )
    p.add_argument(
        '-f', "--full-name",
        action="store_true",
        help=SUPPRESS,
    )
    p.add_argument(
        '-i', "--info",
        action="store_true",
        help="Provide detailed information about each package. "
             "Similar to output of 'conda info package-name'."
    )
    p.add_argument(
        "--names-only",
        action="store_true",
        help=SUPPRESS,
    )
    add_parser_known(p)
    add_parser_use_index_cache(p)
    p.add_argument(
        '-o', "--outdated",
        action="store_true",
        help=SUPPRESS,
    )
    p.add_argument(
        '--platform',
        action='store',
        dest='platform',
        help="""Search the given platform. Should be formatted like 'osx-64', 'linux-32',
        'win-64', and so on. The default is to search the current platform.""",
        default=None,
    )
    p.add_argument(
        'match_spec',
        default='*',
        nargs='?',
        help=SUPPRESS,
    )
    p.add_argument(
        "--spec",
        action="store_true",
        help=SUPPRESS,
    )
    p.add_argument(
        "--reverse-dependency",
        action="store_true",
        help="Perform a reverse dependency search. When using this flag, the --full-name "
             "flag is recommended. Use 'conda info package' to see the dependencies of a "
             "package.",
    )
    add_parser_offline(p)
    add_parser_channels(p)
    add_parser_json(p)
    add_parser_use_local(p)
    add_parser_insecure(p)
    p.set_defaults(func='.main_search.execute')


def configure_parser_update(sub_parsers, name='update'):
    help = "Updates conda packages to the latest compatible version."
    descr = dedent(help + """

    This command accepts a list of package names and updates them to the latest
    versions that are compatible with all other packages in the environment.

    Conda attempts to install the newest versions of the requested packages. To
    accomplish this, it may update some packages that are already installed, or
    install additional packages. To prevent existing packages from updating,
    use the --no-update-deps option. This may force conda to install older
    versions of the requested packages, and it does not prevent additional
    dependency packages from being installed.

    If you wish to skip dependency checking altogether, use the '--force'
    option. This may result in an environment with incompatible packages, so
    this option must be used with great caution.
    """)
    example = dedent("""
    Examples:

        conda %s -n myenv scipy

    """)

    alias_help = "Alias for conda update.  See conda update --help."
    if name == 'update':
        p = sub_parsers.add_parser(
            'update',
            description=descr,
            help=descr,
            epilog=example % name,
        )
    else:
        p = sub_parsers.add_parser(
            name,
            description=alias_help,
            help=alias_help,
            epilog=example % name,
        )
    add_parser_create_install_update(p)
    add_parser_json(p)
    p.add_argument(
        "--all",
        action="store_true",
        help="Update all installed packages in the environment.",
    )
    p.set_defaults(func='.main_update.execute')


# #############################################################################################
#
# parser helpers
#
# #############################################################################################

def add_parser_create_install_update(p):
    add_parser_yes(p)
    p.add_argument(
        '-f', "--force",
        action="store_true",
        default=NULL,
<<<<<<< HEAD
        help="Force install (even when package already installed), "
               "implies --no-deps.",
=======
        help="Force install (even when package already installed).",
>>>>>>> c23e57df
    )
    add_parser_pscheck(p)
    # Add the file kwarg. We don't use {action="store", nargs='*'} as we don't
    # want to gobble up all arguments after --file.
    p.add_argument(
        "--file",
        default=[],
        action='append',
        help="Read package versions from the given file. Repeated file "
             "specifications can be passed (e.g. --file=file1 --file=file2).",
    )
    add_parser_known(p)
    p.add_argument(
        "--no-deps",
        action="store_true",
        help="Do not install, update, remove, or change dependencies. This WILL lead "
             "to broken environments and inconsistent behavior. Use at your own risk.",
    )
    p.add_argument(
        "--only-deps",
        action="store_true",
        help="Only install dependencies.",
    )
    p.add_argument(
        '-m', "--mkdir",
        action="store_true",
        help="Create the environment directory if necessary.",
    )
    add_parser_use_index_cache(p)
    add_parser_use_local(p)
    add_parser_offline(p)
    add_parser_no_pin(p)
    add_parser_channels(p)
    add_parser_prefix(p)
    add_parser_quiet(p)
    add_parser_copy(p)
    add_parser_insecure(p)
    p.add_argument(
        "--update-dependencies", "--update-deps",
        action="store_true",
        dest="update_deps",
        default=NULL,
        help="Update dependencies. Overrides the value given by "
             "`conda config --show update_deps`.",
    )
    p.add_argument(
        "--no-update-dependencies", "--no-update-deps",
        action="store_false",
        dest="update_deps",
        default=NULL,
        help="Don't update dependencies. Overrides the value given by "
             "`conda config --show update_deps`.",
    )
    p.add_argument(
        "--channel-priority", "--channel-pri", "--chan-pri",
        action="store_true",
        dest="channel_priority",
        default=NULL,
        help="Channel priority takes precedence over package version. "
             "Overrides the value given by `conda config --show channel_priority`."
    )
    p.add_argument(
        "--no-channel-priority", "--no-channel-pri", "--no-chan-pri",
        action="store_false",
        dest="channel_priority",
        default=NULL,
        help="Package version takes precedence over channel priority. "
             "Overrides the value given by `conda config --show channel_priority`."
    )
    p.add_argument(
        "--clobber",
        action="store_true",
        default=NULL,
        help="Allow clobbering of overlapping file paths within packages, "
             "and suppress related warnings.",
    )
    add_parser_show_channel_urls(p)

    p.add_argument(
        'packages',
        metavar='package_spec',
        action="store",
        nargs='*',
        help="Packages to install or update in the conda environment.",
    )
    p.add_argument(
        "--download-only",
        action="store_true",
        default=NULL,
        help="Solve an environment and ensure package caches are populated, but exit "
             "prior to unlinking and linking packages into the prefix.",
    )


def add_parser_pscheck(p):
    p.add_argument(
        "--force-pscheck",
        action="store_true",
        help=SUPPRESS
    )


def add_parser_use_local(p):
    p.add_argument(
        "--use-local",
        action="store_true",
        default=NULL,
        help="Use locally built packages.",
    )


def add_parser_offline(p):
    p.add_argument(
        "--offline",
        action='store_true',
        default=NULL,
        help="Offline mode, don't connect to the Internet.",
    )


def add_parser_no_pin(p):
    p.add_argument(
        "--no-pin",
        action="store_true",
        dest='ignore_pinned',
        default=NULL,
        help="Ignore pinned file.",
    )


def add_parser_show_channel_urls(p):
    p.add_argument(
        "--show-channel-urls",
        action="store_true",
        dest="show_channel_urls",
        default=NULL,
        help="Show channel urls. "
             "Overrides the value given by `conda config --show show_channel_urls`.",
    )
    p.add_argument(
        "--no-show-channel-urls",
        action="store_false",
        dest="show_channel_urls",
        help="Don't show channel urls. "
             "Overrides the value given by `conda config --show show_channel_urls`.",
    )


def add_parser_copy(p):
    p.add_argument(
        '--copy',
        action="store_true",
        default=NULL,
        help="Install all packages using copies instead of hard- or soft-linking."
    )


def add_parser_help(p):
    """
    So we can use consistent capitalization and periods in the help. You must
    use the add_help=False argument to ArgumentParser or add_parser to use
    this. Add this first to be consistent with the default argparse output.

    """
    p.add_argument(
        '-h', '--help',
        action=_HelpAction,
        help="Show this help message and exit.",
    )


def add_parser_prefix(p):
    npgroup = p.add_mutually_exclusive_group()
    npgroup.add_argument(
        '-n', "--name",
        action="store",
        help="Name of environment.",
        metavar="ENVIRONMENT",
    )
    npgroup.add_argument(
        '-p', "--prefix",
        action="store",
        help="Full path to environment prefix.",
        metavar='PATH',
    )


def add_parser_yes(p):
    p.add_argument(
        "-y", "--yes",
        action="store_true",
        default=NULL,
        help="Do not ask for confirmation.",
    )
    p.add_argument(
        "--dry-run",
        action="store_true",
        help="Only display what would have been done.",
    )


def add_parser_json(p):
    p.add_argument(
        "--json",
        action="store_true",
        default=NULL,
        help="Report all output as json. Suitable for using conda programmatically."
    )
    p.add_argument(
        "--debug",
        action="store_true",
        default=NULL,
        help="Show debug output.",
    )
    p.add_argument(
        "--verbose", "-v",
        action=NullCountAction,
        help="Use once for info, twice for debug, three times for trace.",
        dest="verbosity",
        default=NULL,
    )


def add_parser_quiet(p):
    p.add_argument(
        '-q', "--quiet",
        action="store_true",
        default=NULL,
        help="Do not display progress bar.",
    )


def add_parser_channels(p):
    p.add_argument(
        '-c', '--channel',
        dest='channel',  # apparently conda-build uses this; someday rename to channels are remove context.channels alias to channel  # NOQA
        # TODO: if you ever change 'channel' to 'channels', make sure you modify the context.channels property accordingly # NOQA
        action="append",
        help="""Additional channel to search for packages. These are URLs searched in the order
        they are given (including file:// for local directories).  Then, the defaults
        or channels from .condarc are searched (unless --override-channels is given).  You can use
        'defaults' to get the default packages for conda, and 'system' to get the system
        packages, which also takes .condarc into account.  You can also use any name and the
        .condarc channel_alias value will be prepended.  The default channel_alias
        is http://conda.anaconda.org/.""",
    )
    p.add_argument(
        "--override-channels",
        action="store_true",
        help="""Do not search default or .condarc channels.  Requires --channel.""",
    )


def add_parser_known(p):
    p.add_argument(
        "--unknown",
        action="store_true",
        default=False,
        dest='unknown',
        help=SUPPRESS,
    )


def add_parser_use_index_cache(p):
    p.add_argument(
        "-C", "--use-index-cache",
        action="store_true",
        default=False,
        help="Use cache of channel index files, even if it has expired.",
    )


def add_parser_insecure(p):
    p.add_argument(
        "-k", "--insecure",
        action="store_false",
        default=NULL,
        help="Allow conda to perform \"insecure\" SSL connections and transfers. "
             "Equivalent to setting 'ssl_verify' to 'false'."
    )<|MERGE_RESOLUTION|>--- conflicted
+++ resolved
@@ -988,12 +988,7 @@
         '-f', "--force",
         action="store_true",
         default=NULL,
-<<<<<<< HEAD
-        help="Force install (even when package already installed), "
-               "implies --no-deps.",
-=======
         help="Force install (even when package already installed).",
->>>>>>> c23e57df
     )
     add_parser_pscheck(p)
     # Add the file kwarg. We don't use {action="store", nargs='*'} as we don't
