--- conflicted
+++ resolved
@@ -253,11 +253,7 @@
         actions = plan.revert_actions(prefix, get_revision(args.revision))
     else:
         actions = plan.install_actions(prefix, index, specs, force=args.force,
-<<<<<<< HEAD
-                                       only_names=only_names, pinned=args.pinned)
-=======
-                                       only_names=only_names, minimal_hint=args.alt_hint)
->>>>>>> 0dded34b
+                                       only_names=only_names, pinned=args.pinned, minimal_hint=args.alt_hint)
 
     if plan.nothing_to_do(actions):
         from conda.cli.main_list import list_packages
