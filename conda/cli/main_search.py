# -*- coding: utf-8 -*-
# Copyright (C) 2012 Anaconda, Inc
# SPDX-License-Identifier: BSD-3-Clause
from __future__ import absolute_import, division, print_function, unicode_literals

from collections import defaultdict
<<<<<<< HEAD
import sys

from .conda_argparse import (add_parser_channels, add_parser_insecure, add_parser_json,
                             add_parser_known, add_parser_offline, add_parser_prefix,
                             add_parser_use_index_cache, add_parser_use_local)
from ..compat import text_type

descr = """Search for packages and display associated information.
The input is a MatchSpec, a query language for conda packages.
See examples below.
"""

example = """
Examples:

Search for a specific package named 'scikit-learn':

    conda search scikit-learn

Search for packages containing 'scikit' in the package name:

    conda search *scikit*

Note that your shell may expand '*' before handing the command over to conda.
Therefore it is sometimes necessary to use single or double quotes around the query.

    conda search '*scikit'
    conda search "*scikit*"

Search for packages for 64-bit Linux (by default, packages for your current
platform are shown):

    conda search numpy[subdir=linux-64]

Search for a specific version of a package:

    conda search 'numpy>=1.12'

Search for a package on a specific channel

    conda search conda-forge::numpy
    conda search 'numpy[channel=conda-forge, subdir=osx-64]'
"""


def configure_parser(sub_parsers):
    p = sub_parsers.add_parser(
        'search',
        description=descr,
        help=descr,
        epilog=example,
    )
    add_parser_prefix(p)
    p.add_argument(
        "--canonical",
        action="store_true",
        help=SUPPRESS,
    )
    p.add_argument(
        '-f', "--full-name",
        action="store_true",
        help=SUPPRESS,
    )
    p.add_argument(
        '-i', "--info",
        action="store_true",
        help="Provide detailed information about each package. "
             "Similar to output of 'conda info package-name'."
    )
    p.add_argument(
        "--names-only",
        action="store_true",
        help=SUPPRESS,
    )
    add_parser_known(p)
    add_parser_use_index_cache(p)
    p.add_argument(
        '-o', "--outdated",
        action="store_true",
        help=SUPPRESS,
    )
    p.add_argument(
        '--platform',
        action='store',
        dest='platform',
        help="Search the given platform. Should be formatted like 'osx-64', 'linux-32', "
             "'win-64', and so on. The default is to search the current platform.",
        default=None,
    )
    p.add_argument(
        'match_spec',
        default='*',
        nargs='?',
        help=SUPPRESS,
    )
    p.add_argument(
        "--spec",
        action="store_true",
        help=SUPPRESS,
    )
    p.add_argument(
        "--reverse-dependency",
        action="store_true",
        help="Perform a reverse dependency search. When using this flag, the --full-name "
             "flag is recommended. Use 'conda info package' to see the dependencies of a "
             "package.",
    )
    add_parser_offline(p)
    add_parser_channels(p)
    add_parser_json(p)
    add_parser_use_local(p)
    add_parser_insecure(p)
    p.set_defaults(func=execute)
=======
from datetime import datetime

from .install import calculate_channel_urls
from .._vendor.boltons.timeutils import UTC
from ..base.context import context
from ..cli.common import stdout_json
from ..common.compat import text_type
from ..common.io import Spinner
from ..core.envs_manager import query_all_prefixes
from ..core.subdir_data import SubdirData
from ..models.match_spec import MatchSpec
from ..models.records import PackageRecord
from ..models.version import VersionOrder
from ..common.io import dashlist
from ..utils import human_bytes
>>>>>>> 07fb6337


def execute(args, parser):
    spec = MatchSpec(args.match_spec)
    if spec.get_exact_value('subdir'):
        subdirs = spec.get_exact_value('subdir'),
    else:
        subdirs = context.subdirs

    if args.envs:
        with Spinner("Searching environments for %s" % spec,
                     not context.verbosity and not context.quiet,
                     context.json):
            prefix_matches = query_all_prefixes(spec)
            ordered_result = tuple({
                'location': prefix,
                'package_records': tuple(sorted(
                    (PackageRecord.from_objects(prefix_rec) for prefix_rec in prefix_recs),
                    key=lambda prec: prec._pkey
                )),
            } for prefix, prefix_recs in prefix_matches)
        if context.json:
            stdout_json(ordered_result)
        else:
            builder = ['# %-13s %15s %15s  %-20s %-20s' % (
                "Name",
                "Version",
                "Build",
                "Channel",
                "Location",
            )]
            for pkg_group in ordered_result:
                for prec in pkg_group['package_records']:
                    builder.append('%-15s %15s %15s  %-20s %-20s' % (
                        prec.name,
                        prec.version,
                        prec.build,
                        prec.channel.name,
                        pkg_group['location'],
                    ))
            print('\n'.join(builder))
        return 0

    with Spinner("Loading channels", not context.verbosity and not context.quiet, context.json):
        spec_channel = spec.get_exact_value('channel')
        channel_urls = (spec_channel,) if spec_channel else context.channels

        matches = sorted(SubdirData.query_all(spec, channel_urls, subdirs),
                         key=lambda rec: (rec.name, VersionOrder(rec.version), rec.build))
    if not matches and spec.get_exact_value("name"):
        flex_spec = MatchSpec(spec, name="*%s*" % spec.name)
        if not context.json:
            print("No match found for: %s. Search: %s" % (spec, flex_spec))
        matches = sorted(SubdirData.query_all(flex_spec, channel_urls, subdirs),
                         key=lambda rec: (rec.name, VersionOrder(rec.version), rec.build))

    if not matches:
        channels_urls = tuple(calculate_channel_urls(
            channel_urls=context.channels,
            prepend=not args.override_channels,
            platform=subdirs[0],
            use_local=args.use_local,
        ))
        from ..exceptions import PackagesNotFoundError
        raise PackagesNotFoundError((text_type(spec),), channels_urls)

    if context.json:
        json_obj = defaultdict(list)
        for match in matches:
            json_obj[match.name].append(match)
        stdout_json(json_obj)

    elif args.info:
        for record in matches:
            pretty_record(record)

    else:
        builder = ['# %-18s %15s %15s  %-20s' % (
            "Name",
            "Version",
            "Build",
            "Channel",
        )]
        for record in matches:
            builder.append('%-20s %15s %15s  %-20s' % (
                record.name,
                record.version,
                record.build,
                record.channel.name,
            ))
        print('\n'.join(builder))


def pretty_record(record):
    def push_line(display_name, attr_name):
        value = getattr(record, attr_name, None)
        if value is not None:
            builder.append("%-12s: %s" % (display_name, value))

    builder = []
    builder.append(record.name + " " + record.version + " " + record.build)
    builder.append('-'*len(builder[0]))

    push_line("file name", "fn")
    push_line("name", "name")
    push_line("version", "version")
    push_line("build", "build")
    push_line("build number", "build_number")
    builder.append("%-12s: %s" % ("size", human_bytes(record.size)))
    push_line("license", "license")
    push_line("subdir", "subdir")
    push_line("url", "url")
    push_line("md5", "md5")
    if record.timestamp:
        date_str = datetime.fromtimestamp(record.timestamp, UTC).strftime('%Y-%m-%d %H:%M:%S %Z')
        builder.append("%-12s: %s" % ("timestamp", date_str))
    if record.track_features:
        builder.append("%-12s: %s" % ("track_features", dashlist(record.track_features)))
    if record.constrains:
        builder.append("%-12s: %s" % ("constraints", dashlist(record.constrains)))
    builder.append(
        "%-12s: %s" % ("dependencies", dashlist(record.depends) if record.depends else "[]")
    )
    builder.append('\n')
    print('\n'.join(builder))<|MERGE_RESOLUTION|>--- conflicted
+++ resolved
@@ -4,121 +4,6 @@
 from __future__ import absolute_import, division, print_function, unicode_literals
 
 from collections import defaultdict
-<<<<<<< HEAD
-import sys
-
-from .conda_argparse import (add_parser_channels, add_parser_insecure, add_parser_json,
-                             add_parser_known, add_parser_offline, add_parser_prefix,
-                             add_parser_use_index_cache, add_parser_use_local)
-from ..compat import text_type
-
-descr = """Search for packages and display associated information.
-The input is a MatchSpec, a query language for conda packages.
-See examples below.
-"""
-
-example = """
-Examples:
-
-Search for a specific package named 'scikit-learn':
-
-    conda search scikit-learn
-
-Search for packages containing 'scikit' in the package name:
-
-    conda search *scikit*
-
-Note that your shell may expand '*' before handing the command over to conda.
-Therefore it is sometimes necessary to use single or double quotes around the query.
-
-    conda search '*scikit'
-    conda search "*scikit*"
-
-Search for packages for 64-bit Linux (by default, packages for your current
-platform are shown):
-
-    conda search numpy[subdir=linux-64]
-
-Search for a specific version of a package:
-
-    conda search 'numpy>=1.12'
-
-Search for a package on a specific channel
-
-    conda search conda-forge::numpy
-    conda search 'numpy[channel=conda-forge, subdir=osx-64]'
-"""
-
-
-def configure_parser(sub_parsers):
-    p = sub_parsers.add_parser(
-        'search',
-        description=descr,
-        help=descr,
-        epilog=example,
-    )
-    add_parser_prefix(p)
-    p.add_argument(
-        "--canonical",
-        action="store_true",
-        help=SUPPRESS,
-    )
-    p.add_argument(
-        '-f', "--full-name",
-        action="store_true",
-        help=SUPPRESS,
-    )
-    p.add_argument(
-        '-i', "--info",
-        action="store_true",
-        help="Provide detailed information about each package. "
-             "Similar to output of 'conda info package-name'."
-    )
-    p.add_argument(
-        "--names-only",
-        action="store_true",
-        help=SUPPRESS,
-    )
-    add_parser_known(p)
-    add_parser_use_index_cache(p)
-    p.add_argument(
-        '-o', "--outdated",
-        action="store_true",
-        help=SUPPRESS,
-    )
-    p.add_argument(
-        '--platform',
-        action='store',
-        dest='platform',
-        help="Search the given platform. Should be formatted like 'osx-64', 'linux-32', "
-             "'win-64', and so on. The default is to search the current platform.",
-        default=None,
-    )
-    p.add_argument(
-        'match_spec',
-        default='*',
-        nargs='?',
-        help=SUPPRESS,
-    )
-    p.add_argument(
-        "--spec",
-        action="store_true",
-        help=SUPPRESS,
-    )
-    p.add_argument(
-        "--reverse-dependency",
-        action="store_true",
-        help="Perform a reverse dependency search. When using this flag, the --full-name "
-             "flag is recommended. Use 'conda info package' to see the dependencies of a "
-             "package.",
-    )
-    add_parser_offline(p)
-    add_parser_channels(p)
-    add_parser_json(p)
-    add_parser_use_local(p)
-    add_parser_insecure(p)
-    p.set_defaults(func=execute)
-=======
 from datetime import datetime
 
 from .install import calculate_channel_urls
@@ -134,7 +19,6 @@
 from ..models.version import VersionOrder
 from ..common.io import dashlist
 from ..utils import human_bytes
->>>>>>> 07fb6337
 
 
 def execute(args, parser):
