# (c) 2012-2015 Continuum Analytics, Inc. / http://continuum.io
# All Rights Reserved
#
# conda is distributed under the terms of the BSD 3-clause license.
# Consult LICENSE.txt or http://opensource.org/licenses/BSD-3-Clause.
try:
    from setuptools import setup
except ImportError:
    from distutils.core import setup
import os
import sys

import versioneer

if not (sys.version_info[:2] == (2, 7) or sys.version_info[:2] >= (3, 3)):
    sys.exit("conda is only meant for Python 2.7 or 3.3 and up.  "
             "current version: %d.%d" % sys.version_info[:2])

if os.environ.get('CONDA_DEFAULT_ENV'):
    # Try to prevent accidentally installing conda into a non-root conda environment
    sys.exit("""
You appear to be in a non-root conda environment. Conda is only supported in
the root environment. Deactivate and try again.  If you believe this message
is in error, run CONDA_DEFAULT_ENV='' python setup.py.
""")

versioneer.versionfile_source = 'conda/_version.py'
versioneer.versionfile_build = 'conda/_version.py'
versioneer.tag_prefix = '' # tags are like 1.2.0
versioneer.parentdir_prefix = 'conda-' # dirname like 'myproject-1.2.0'

if sys.platform == 'win32':
    kwds = {'data_files': [("cmd", ["cmd/activate", "cmd/deactivate",
                                    "cmd/activate.bat", "cmd/deactivate.bat"]), ]
            }
else:
    kwds = {'data_files':  [("cmd", ["cmd/activate", "cmd/deactivate"]), ]}

setup(
    name="conda",
    version=versioneer.get_version(),
    cmdclass=versioneer.get_cmdclass(),
    author="Continuum Analytics, Inc.",
    author_email="conda@continuum.io",
    url="https://github.com/conda/conda",
    license="BSD",
    classifiers=[
        "Development Status :: 5 - Production/Stable",
        "Intended Audience :: Developers",
        "Operating System :: OS Independent",
        "Programming Language :: Python :: 2",
        "Programming Language :: Python :: 2.7",
        "Programming Language :: Python :: 3",
        "Programming Language :: Python :: 3.3",
        "Programming Language :: Python :: 3.4",
        "Programming Language :: Python :: 3.5",
    ],
    description="OS-agnostic, system-level binary package manager.",
    long_description=open('README.rst').read(),
<<<<<<< HEAD
    packages=find_packages(exclude=['tests', 'tests.*']),
    install_requires=['pycosat >=0.6.1', 'pyyaml', 'requests', 'psutil'],
=======
    packages=[
        'conda',
        'conda.cli',
        'conda.progressbar'
    ],
    install_requires=['pycosat >=0.6.1', 'pyyaml', 'requests'],
>>>>>>> b4142f4d
    entry_points={
        'console_scripts': [
            "conda = conda.cli.main:main"
        ],
    },
    zip_safe=False,
    **kwds
)<|MERGE_RESOLUTION|>--- conflicted
+++ resolved
@@ -57,17 +57,12 @@
     ],
     description="OS-agnostic, system-level binary package manager.",
     long_description=open('README.rst').read(),
-<<<<<<< HEAD
-    packages=find_packages(exclude=['tests', 'tests.*']),
-    install_requires=['pycosat >=0.6.1', 'pyyaml', 'requests', 'psutil'],
-=======
     packages=[
         'conda',
         'conda.cli',
         'conda.progressbar'
     ],
-    install_requires=['pycosat >=0.6.1', 'pyyaml', 'requests'],
->>>>>>> b4142f4d
+    install_requires=['pycosat >=0.6.1', 'pyyaml', 'requests', 'psutil'],
     entry_points={
         'console_scripts': [
             "conda = conda.cli.main:main"
