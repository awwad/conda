--- conflicted
+++ resolved
@@ -319,30 +319,10 @@
     export PATH="$prefix/bin:$PATH"  # cheating
     conda info
 
-<<<<<<< HEAD
     pushd conda-build
-=======
-    $prefix/bin/python -m pytest --basetemp /tmp/cb -v --durations=20 -n 0 -m "serial" tests -k "not xattr"
-    $prefix/bin/python -m pytest --basetemp /tmp/cb -v --durations=20 -n 2 -m "not serial" tests
-    popd
-}
-
-
-osx_setup() {
-    # brew update || brew update
-    # brew outdated openssl || brew upgrade openssl
-    brew install zsh
-
-    # rvm get head
-
-    install_conda_dev
-}
-
->>>>>>> 5f5bb159
 
     # TODO: remove -k flag when conda/conda-build#1927 is merged
-    $prefix/$BIN_DIR/python -m pytest --basetemp /tmp/cb -v --durations=20 -n 2 -m "not serial" tests \
-        -k "not xattr"
+    $prefix/$BIN_DIR/python -m pytest --basetemp /tmp/cb -v --durations=20 -n 2 -m "not serial" tests -k "not xattr"
     $prefix/$BIN_DIR/python -m pytest --basetemp /tmp/cb -v --durations=20 -n 0 -m "serial" tests
     popd
 }
